--- conflicted
+++ resolved
@@ -146,12 +146,7 @@
 
 ### Improvement of Training Recipes
 
-<<<<<<< HEAD
-To evaluate the original trained model, you can download the model from the [author's repo](https://github.com/nywang16/Pixel2Mesh), and convert the model into our checkpoint using the tools provided in `utils/migrations`; or you can directly downloaded 
-our converted model [here](to be added).
-=======
 Here we want to stress some training recipes that might differ from the official version.
->>>>>>> cdd86699
 
 * **Adopt a larger batch size.** For VGG, the batch size can be 24 per GPU. We leverage PyTorch DataParallel to support multi-GPU training. Since Chamfer distances cannot have ground-truths with different number of points in the same batch, instead of resampling from the original surface, we simply to downsampling or upsampling from the provided dataset.
 * **Replace backbone.** We tried to replace the original VGG with something deeper, like ResNet50. We adopt a similar strategy, like VGG, by extracting the last four convolution layers and use them in Graph Projection. Loss curve trained with ResNet seems to be more stable and smooth, which is likely due to the pretraining on ImageNet. We also tried to pretrain the original mini-VGG (fewer channels than standard VGG) on ImageNet, and we release our pretrained results [here](to be added). However, using VGG with pretrained weights would backfire, resulting in loss turning NaN, for reasons we are not sure.
